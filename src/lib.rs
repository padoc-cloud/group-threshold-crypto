--- conflicted
+++ resolved
@@ -1,13 +1,8 @@
 use crate::hash_to_curve::htp_bls12381_g2;
 use crate::subproductdomain::SubproductDomain;
-<<<<<<< HEAD
 use ark_ec::{msm::FixedBaseMSM, AffineCurve, PairingEngine};
 use ark_ff::{Field, One, PrimeField, ToBytes, UniformRand, Zero};
 use ark_poly::EvaluationDomain;
-=======
-use ark_ec::{AffineCurve, PairingEngine};
-use ark_ff::{Field, One, ToBytes, UniformRand, Zero};
->>>>>>> 33cf206f
 use ark_poly::{univariate::DensePolynomial, Polynomial, UVPolynomial};
 use ark_serialize::CanonicalSerialize;
 use itertools::izip;
@@ -20,8 +15,6 @@
 mod ciphertext;
 mod hash_to_curve;
 mod subproductdomain;
-<<<<<<< HEAD
-
 pub use ciphertext::*;
 mod key_share;
 pub use key_share::*;
@@ -31,8 +24,6 @@
 pub use combine::*;
 mod context;
 pub use context::*;
-=======
->>>>>>> 33cf206f
 
 pub trait ThresholdEncryptionParameters {
     type E: PairingEngine;
@@ -119,7 +110,6 @@
     )
     .enumerate()
     {
-<<<<<<< HEAD
         let private_key_share = PrivateKeyShare::<E> {
             private_key_shares: private.to_vec(),
         };
@@ -155,125 +145,6 @@
     }
     for private in private_contexts.iter_mut() {
         private.public_decryption_contexts = public_contexts.clone();
-=======
-        return Err(ThresholdEncryptionError::CiphertextVerificationFailed);
-    }
-
-    // Decrypting each ciphertext
-    let mut plaintexts: Vec<Vec<u8>> = Vec::with_capacity(ciphertexts.len());
-    ciphertexts
-        .par_iter()
-        .zip(shares.par_iter())
-        .map(|(c, sh)| share_combine_no_check(c, sh).unwrap().to_vec())
-        .collect_into_vec(&mut plaintexts);
-
-    Ok(plaintexts)
-}
-
-pub fn fast_create_share<R: RngCore, P: ThresholdEncryptionParameters>(
-    ciphertext: &Ciphertext<P>,
-    privkey_share: &PrivkeyShare<P>,
-    rng: &mut R,
-) -> FastDecryptionShare<P> {
-    let blind = Fr::<P>::rand(rng);
-    let blinded_privkey_share = privkey_share.privkey.mul(blind);
-
-    let blind_inv = Fr::<P>::one() / blind;
-    let decryption_share = ciphertext.nonce.mul(blind_inv);
-
-    FastDecryptionShare {
-        decryptor_index: privkey_share.index,
-        blinded_privkey_share: blinded_privkey_share,
-        decryption_share,
-    }
-}
-
-pub fn fast_share_combine<P: ThresholdEncryptionParameters>(
-    c: &Ciphertext<P>,
-    shares: &Vec<FastDecryptionShare<P>>,
-) -> Result<Vec<u8>, ThresholdEncryptionError> {
-    let mut stream_cipher_key_curve_elem: <<P as ThresholdEncryptionParameters>::E as PairingEngine>::Fqk = <<P as ThresholdEncryptionParameters>::E as PairingEngine>::Fqk::one();
-
-    // let rng = &mut ark_std::test_rng();
-    // for d in 1..100 {
-    //     let mut points = vec![];
-    //     let mut evals = vec![];
-    //     for _ in 0..d {
-    //         points.push(Fr::rand(rng));
-    //         evals.push(Fr::rand(rng));
-    //     }
-
-    //     let s = SubproductDomain::<Fr>::new(points);
-    //     let p = s.interpolate(&evals);
-
-    //     for (x, y) in s.u.iter().zip(evals.iter()) {
-    //         assert_eq!(p.evaluate(x), *y)
-    //     }
-    // }
-
-    let mut s_i = Vec::with_capacity(shares.len());
-    shares
-        .par_iter()
-        .map(|sh| {
-
-
-            let mut lagrange_coeff: Fr<P> = Fr::<P>::one();
-            let ji = <Fr<P> as From<u64>>::from(sh.decryptor_index as u64);
-            for i in shares.iter() {
-                let ii = <Fr<P> as From<u64>>::from(i.decryptor_index as u64);
-                if ii != ji {
-                    lagrange_coeff *= (Fr::<P>::zero() - (ii)) / (ji - ii);
-                }
-            }
-            println!("lagrange_coeff = {:?}", lagrange_coeff);
-
-
-            let mut points = shares
-                .into_iter()
-                .map(|p| <Fr<P> as From<u64>>::from(p.decryptor_index as u64))
-                .collect();
-            let mut evals: Vec<
-                <<P as ThresholdEncryptionParameters>::E as PairingEngine>::G1Projective,
-            > = shares.into_iter().map(|p| p.decryption_share).collect();
-            let s = SubproductDomain::<Fr<P>, P>::new(points);
-            let p = s.interpolate(&mut &evals[..]);
-            let res = p.evaluate(&Fr::<P>::zero()).inverse().unwrap();
-            println!("res = {:?}", res);
-
-
-            let p1 = <P::E as PairingEngine>::G1Prepared::from(sh.decryption_share.into());
-            let p2 = <P::E as PairingEngine>::G2Prepared::from(
-                sh.blinded_privkey_share
-                    .into()
-                    // .mul(lagrange_coeff.into())
-                    .mul(res.into())
-                    .into(),
-            );
-            let s_i = P::E::product_of_pairings(&[(p1, p2)]);
-            s_i
-        })
-        .collect_into_vec(&mut s_i);
-
-    for s in s_i {
-        stream_cipher_key_curve_elem *= s;
-    }
-
-    let mut prf_key = Vec::new();
-    stream_cipher_key_curve_elem.write(&mut prf_key).unwrap();
-    let mut blake_params = blake2b_simd::Params::new();
-    blake_params.hash_length(32);
-    let mut hasher = blake_params.to_state();
-    prf_key.write(&mut hasher).unwrap();
-    let mut prf_key_32 = [0u8; 32];
-    prf_key_32.clone_from_slice(hasher.finalize().as_bytes());
-
-    let chacha_nonce = Nonce::from_slice(b"secret nonce");
-    let mut cipher = ChaCha20::new(Key::from_slice(&prf_key_32), chacha_nonce);
-
-    let mut plaintext = Vec::with_capacity(c.ciphertext.len());
-    for _ in 0..c.ciphertext.len() {
-        plaintext.push(Default::default());
->>>>>>> 33cf206f
     }
 
     (pubkey.into(), privkey.into(), private_contexts)
